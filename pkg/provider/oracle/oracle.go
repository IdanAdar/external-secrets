/*
Licensed under the Apache License, Version 2.0 (the "License");
you may not use this file except in compliance with the License.
You may obtain a copy of the License at
    http://www.apache.org/licenses/LICENSE-2.0
Unless required by applicable law or agreed to in writing, software
distributed under the License is distributed on an "AS IS" BASIS,
WITHOUT WARRANTIES OR CONDITIONS OF ANY KIND, either express or implied.
See the License for the specific language governing permissions and
limitations under the License.
*/
package oracle

import (
	"context"
	"encoding/base64"
	"encoding/json"
	"fmt"

	"github.com/oracle/oci-go-sdk/v56/common"
	"github.com/oracle/oci-go-sdk/v56/common/auth"
	"github.com/oracle/oci-go-sdk/v56/secrets"
	"github.com/tidwall/gjson"
	corev1 "k8s.io/api/core/v1"
	"k8s.io/apimachinery/pkg/types"
	kclient "sigs.k8s.io/controller-runtime/pkg/client"

<<<<<<< HEAD
	esv1beta1 "github.com/external-secrets/external-secrets/apis/externalsecrets/v1beta1"
=======
	esv1alpha1 "github.com/external-secrets/external-secrets/apis/externalsecrets/v1alpha1"
	esmeta "github.com/external-secrets/external-secrets/apis/meta/v1"
>>>>>>> 9fa3a965
	"github.com/external-secrets/external-secrets/pkg/provider"
	"github.com/external-secrets/external-secrets/pkg/provider/aws/util"
	"github.com/external-secrets/external-secrets/pkg/provider/schema"
	"github.com/external-secrets/external-secrets/pkg/utils"
)

const (
	VaultEndpointEnv = "ORACLE_VAULT_ENDPOINT"
	STSEndpointEnv   = "ORACLE_STS_ENDPOINT"
	SVMEndpointEnv   = "ORACLE_SVM_ENDPOINT"

	errOracleClient                          = "cannot setup new oracle client: %w"
	errORACLECredSecretName                  = "invalid oracle SecretStore resource: missing oracle APIKey"
	errUninitalizedOracleProvider            = "provider oracle is not initialized"
	errInvalidClusterStoreMissingSKNamespace = "invalid ClusterStore, missing namespace"
	errFetchSAKSecret                        = "could not fetch SecretAccessKey secret: %w"
	errMissingPK                             = "missing PrivateKey"
	errMissingUser                           = "missing User ID"
	errMissingTenancy                        = "missing Tenancy ID"
	errMissingRegion                         = "missing Region"
	errMissingFingerprint                    = "missing Fingerprint"
	errMissingVault                          = "missing Vault"
	errJSONSecretUnmarshal                   = "unable to unmarshal secret: %w"
	errMissingKey                            = "missing Key in secret: %s"
	errUnexpectedContent                     = "unexpected secret bundle content"
)

<<<<<<< HEAD
type client struct {
	kube        kclient.Client
	store       *esv1beta1.OracleProvider
	namespace   string
	storeKind   string
	tenancy     string
	user        string
	region      string
	fingerprint string
	privateKey  string
}

=======
>>>>>>> 9fa3a965
type VaultManagementService struct {
	Client VMInterface
	vault  string
}

type VMInterface interface {
	GetSecretBundleByName(ctx context.Context, request secrets.GetSecretBundleByNameRequest) (secrets.GetSecretBundleByNameResponse, error)
}

<<<<<<< HEAD
func (c *client) setAuth(ctx context.Context) error {
	credentialsSecret := &corev1.Secret{}
	credentialsSecretName := c.store.Auth.SecretRef.PrivateKey.Name
	if credentialsSecretName == "" {
		return fmt.Errorf(errORACLECredSecretName)
	}
	objectKey := types.NamespacedName{
		Name:      credentialsSecretName,
		Namespace: c.namespace,
	}

	// only ClusterStore is allowed to set namespace (and then it's required)
	if c.storeKind == esv1beta1.ClusterSecretStoreKind {
		if c.store.Auth.SecretRef.PrivateKey.Namespace == nil {
			return fmt.Errorf(errInvalidClusterStoreMissingSKNamespace)
		}
		objectKey.Namespace = *c.store.Auth.SecretRef.PrivateKey.Namespace
	}

	err := c.kube.Get(ctx, objectKey, credentialsSecret)
	if err != nil {
		return fmt.Errorf(errFetchSAKSecret, err)
	}

	c.privateKey = string(credentialsSecret.Data[c.store.Auth.SecretRef.PrivateKey.Key])
	if c.privateKey == "" {
		return fmt.Errorf(errMissingPK)
	}

	c.fingerprint = string(credentialsSecret.Data[c.store.Auth.SecretRef.Fingerprint.Key])
	if c.fingerprint == "" {
		return fmt.Errorf(errMissingFingerprint)
	}

	c.user = c.store.User
	if c.user == "" {
		return fmt.Errorf(errMissingUser)
	}

	c.tenancy = c.store.Tenancy
	if c.tenancy == "" {
		return fmt.Errorf(errMissingTenancy)
	}

	c.region = c.store.Region
	if c.region == "" {
		return fmt.Errorf(errMissingRegion)
	}

	return nil
}

// Empty GetAllSecrets.
func (vms *VaultManagementService) GetAllSecrets(ctx context.Context, ref esv1beta1.ExternalSecretFind) (map[string][]byte, error) {
	// TO be implemented
	return nil, fmt.Errorf("GetAllSecrets not implemented")
}

func (vms *VaultManagementService) GetSecret(ctx context.Context, ref esv1beta1.ExternalSecretDataRemoteRef) ([]byte, error) {
=======
func (vms *VaultManagementService) GetSecret(ctx context.Context, ref esv1alpha1.ExternalSecretDataRemoteRef) ([]byte, error) {
>>>>>>> 9fa3a965
	if utils.IsNil(vms.Client) {
		return nil, fmt.Errorf(errUninitalizedOracleProvider)
	}

	sec, err := vms.Client.GetSecretBundleByName(ctx, secrets.GetSecretBundleByNameRequest{
		VaultId:    &vms.vault,
		SecretName: &ref.Key,
		Stage:      secrets.GetSecretBundleByNameStageEnum(ref.Version),
	})
	if err != nil {
		return nil, util.SanitizeErr(err)
	}

	bt, ok := sec.SecretBundleContent.(secrets.Base64SecretBundleContentDetails)
	if !ok {
		return nil, fmt.Errorf(errUnexpectedContent)
	}

	payload, err := base64.StdEncoding.DecodeString(*bt.Content)
	if err != nil {
		return nil, err
	}

	if ref.Property == "" {
		return payload, nil
	}

	val := gjson.Get(string(payload), ref.Property)

	if !val.Exists() {
		return nil, fmt.Errorf(errMissingKey, ref.Key)
	}

	return []byte(val.String()), nil
}

func (vms *VaultManagementService) GetSecretMap(ctx context.Context, ref esv1beta1.ExternalSecretDataRemoteRef) (map[string][]byte, error) {
	data, err := vms.GetSecret(ctx, ref)
	if err != nil {
		return nil, err
	}
	kv := make(map[string]string)
	err = json.Unmarshal(data, &kv)
	if err != nil {
		return nil, fmt.Errorf(errJSONSecretUnmarshal, err)
	}
	secretData := make(map[string][]byte)
	for k, v := range kv {
		secretData[k] = []byte(v)
	}
	return secretData, nil
}

// NewClient constructs a new secrets client based on the provided store.
func (vms *VaultManagementService) NewClient(ctx context.Context, store esv1beta1.GenericStore, kube kclient.Client, namespace string) (provider.SecretsClient, error) {
	storeSpec := store.GetSpec()
	oracleSpec := storeSpec.Provider.Oracle

	if oracleSpec.Vault == "" {
		return nil, fmt.Errorf(errMissingVault)
	}

	if oracleSpec.Region == "" {
		return nil, fmt.Errorf(errMissingRegion)
	}

	var (
		err                   error
		configurationProvider common.ConfigurationProvider
	)
	if oracleSpec.Auth == nil {
		configurationProvider, err = auth.InstancePrincipalConfigurationProvider()
	} else {
		configurationProvider, err = getUserAuthConfigurationProvider(ctx, kube, oracleSpec, namespace, store.GetObjectKind().GroupVersionKind().Kind, oracleSpec.Region)
	}
	if err != nil {
		return nil, fmt.Errorf(errOracleClient, err)
	}

	secretManagementService, err := secrets.NewSecretsClientWithConfigurationProvider(configurationProvider)
	if err != nil {
		return nil, fmt.Errorf(errOracleClient, err)
	}

	secretManagementService.SetRegion(oracleSpec.Region)

	return &VaultManagementService{
		Client: secretManagementService,
		vault:  oracleSpec.Vault,
	}, nil
}

func getSecretData(ctx context.Context, kube kclient.Client, namespace, storeKind string, secretRef esmeta.SecretKeySelector) (string, error) {
	if secretRef.Name == "" {
		return "", fmt.Errorf(errORACLECredSecretName)
	}

	objectKey := types.NamespacedName{
		Name:      secretRef.Name,
		Namespace: namespace,
	}

	// only ClusterStore is allowed to set namespace (and then it's required)
	if storeKind == esv1alpha1.ClusterSecretStoreKind {
		if secretRef.Namespace == nil {
			return "", fmt.Errorf(errInvalidClusterStoreMissingSKNamespace)
		}
		objectKey.Namespace = *secretRef.Namespace
	}

	secret := corev1.Secret{}
	err := kube.Get(ctx, objectKey, &secret)
	if err != nil {
		return "", fmt.Errorf(errFetchSAKSecret, err)
	}

	return string(secret.Data[secretRef.Key]), nil
}

func getUserAuthConfigurationProvider(ctx context.Context, kube kclient.Client, store *esv1alpha1.OracleProvider, namespace, storeKind, region string) (common.ConfigurationProvider, error) {
	privateKey, err := getSecretData(ctx, kube, namespace, storeKind, store.Auth.SecretRef.PrivateKey)
	if err != nil {
		return nil, err
	}
	if privateKey == "" {
		return nil, fmt.Errorf(errMissingPK)
	}

	fingerprint, err := getSecretData(ctx, kube, namespace, storeKind, store.Auth.SecretRef.Fingerprint)
	if err != nil {
		return nil, err
	}
	if fingerprint == "" {
		return nil, fmt.Errorf(errMissingFingerprint)
	}

	if store.Auth.User == "" {
		return nil, fmt.Errorf(errMissingUser)
	}

	if store.Auth.Tenancy == "" {
		return nil, fmt.Errorf(errMissingTenancy)
	}

	return common.NewRawConfigurationProvider(store.Auth.Tenancy, store.Auth.User, region, fingerprint, privateKey, nil), nil
}

func (vms *VaultManagementService) Close(ctx context.Context) error {
	return nil
}

func (vms *VaultManagementService) Validate() error {
	return nil
}

func init() {
	schema.Register(&VaultManagementService{}, &esv1beta1.SecretStoreProvider{
		Oracle: &esv1beta1.OracleProvider{},
	})
}<|MERGE_RESOLUTION|>--- conflicted
+++ resolved
@@ -25,12 +25,8 @@
 	"k8s.io/apimachinery/pkg/types"
 	kclient "sigs.k8s.io/controller-runtime/pkg/client"
 
-<<<<<<< HEAD
 	esv1beta1 "github.com/external-secrets/external-secrets/apis/externalsecrets/v1beta1"
-=======
-	esv1alpha1 "github.com/external-secrets/external-secrets/apis/externalsecrets/v1alpha1"
 	esmeta "github.com/external-secrets/external-secrets/apis/meta/v1"
->>>>>>> 9fa3a965
 	"github.com/external-secrets/external-secrets/pkg/provider"
 	"github.com/external-secrets/external-secrets/pkg/provider/aws/util"
 	"github.com/external-secrets/external-secrets/pkg/provider/schema"
@@ -58,21 +54,6 @@
 	errUnexpectedContent                     = "unexpected secret bundle content"
 )
 
-<<<<<<< HEAD
-type client struct {
-	kube        kclient.Client
-	store       *esv1beta1.OracleProvider
-	namespace   string
-	storeKind   string
-	tenancy     string
-	user        string
-	region      string
-	fingerprint string
-	privateKey  string
-}
-
-=======
->>>>>>> 9fa3a965
 type VaultManagementService struct {
 	Client VMInterface
 	vault  string
@@ -80,59 +61,6 @@
 
 type VMInterface interface {
 	GetSecretBundleByName(ctx context.Context, request secrets.GetSecretBundleByNameRequest) (secrets.GetSecretBundleByNameResponse, error)
-}
-
-<<<<<<< HEAD
-func (c *client) setAuth(ctx context.Context) error {
-	credentialsSecret := &corev1.Secret{}
-	credentialsSecretName := c.store.Auth.SecretRef.PrivateKey.Name
-	if credentialsSecretName == "" {
-		return fmt.Errorf(errORACLECredSecretName)
-	}
-	objectKey := types.NamespacedName{
-		Name:      credentialsSecretName,
-		Namespace: c.namespace,
-	}
-
-	// only ClusterStore is allowed to set namespace (and then it's required)
-	if c.storeKind == esv1beta1.ClusterSecretStoreKind {
-		if c.store.Auth.SecretRef.PrivateKey.Namespace == nil {
-			return fmt.Errorf(errInvalidClusterStoreMissingSKNamespace)
-		}
-		objectKey.Namespace = *c.store.Auth.SecretRef.PrivateKey.Namespace
-	}
-
-	err := c.kube.Get(ctx, objectKey, credentialsSecret)
-	if err != nil {
-		return fmt.Errorf(errFetchSAKSecret, err)
-	}
-
-	c.privateKey = string(credentialsSecret.Data[c.store.Auth.SecretRef.PrivateKey.Key])
-	if c.privateKey == "" {
-		return fmt.Errorf(errMissingPK)
-	}
-
-	c.fingerprint = string(credentialsSecret.Data[c.store.Auth.SecretRef.Fingerprint.Key])
-	if c.fingerprint == "" {
-		return fmt.Errorf(errMissingFingerprint)
-	}
-
-	c.user = c.store.User
-	if c.user == "" {
-		return fmt.Errorf(errMissingUser)
-	}
-
-	c.tenancy = c.store.Tenancy
-	if c.tenancy == "" {
-		return fmt.Errorf(errMissingTenancy)
-	}
-
-	c.region = c.store.Region
-	if c.region == "" {
-		return fmt.Errorf(errMissingRegion)
-	}
-
-	return nil
 }
 
 // Empty GetAllSecrets.
@@ -142,9 +70,6 @@
 }
 
 func (vms *VaultManagementService) GetSecret(ctx context.Context, ref esv1beta1.ExternalSecretDataRemoteRef) ([]byte, error) {
-=======
-func (vms *VaultManagementService) GetSecret(ctx context.Context, ref esv1alpha1.ExternalSecretDataRemoteRef) ([]byte, error) {
->>>>>>> 9fa3a965
 	if utils.IsNil(vms.Client) {
 		return nil, fmt.Errorf(errUninitalizedOracleProvider)
 	}
@@ -248,7 +173,7 @@
 	}
 
 	// only ClusterStore is allowed to set namespace (and then it's required)
-	if storeKind == esv1alpha1.ClusterSecretStoreKind {
+	if storeKind == esv1beta1.ClusterSecretStoreKind {
 		if secretRef.Namespace == nil {
 			return "", fmt.Errorf(errInvalidClusterStoreMissingSKNamespace)
 		}
@@ -264,7 +189,7 @@
 	return string(secret.Data[secretRef.Key]), nil
 }
 
-func getUserAuthConfigurationProvider(ctx context.Context, kube kclient.Client, store *esv1alpha1.OracleProvider, namespace, storeKind, region string) (common.ConfigurationProvider, error) {
+func getUserAuthConfigurationProvider(ctx context.Context, kube kclient.Client, store *esv1beta1.OracleProvider, namespace, storeKind, region string) (common.ConfigurationProvider, error) {
 	privateKey, err := getSecretData(ctx, kube, namespace, storeKind, store.Auth.SecretRef.PrivateKey)
 	if err != nil {
 		return nil, err
